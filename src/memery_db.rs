
use std::sync::Arc;
use std::mem;

use hash::XHashMap;
use ordmap::ordmap::{OrdMap, Entry, Iter as OIter, Keys};
use ordmap::asbtree::{Tree};
use atom::{Atom};
use guid::Guid;
use apm::counter::{GLOBAL_PREF_COLLECT, PrefCounter};

use crate::db::{Bin, TabKV, SResult, IterResult, KeyIterResult, NextResult, Event, Filter, TxState, Iter, RwLog, Bon, TabMeta, CommitResult, DBResult};
use crate::tabs::{TabLog, Tabs, Prepare};
use crate::db::BuildDbType;
use r#async::lock::mutex_lock::Mutex;
use r#async::lock::rw_lock::RwLock;
use crate::tabs::TxnType;

//内存表前缀
const MEMORY_TABLE_PREFIX: &'static str = "mem_table_";
//内存表事务创建数量后缀
const MEMORY_TABLE_TRANS_COUNT_SUFFIX: &'static str = "_trans_count";
//内存表事务预提交数量后缀
const MEMORY_TABLE_PREPARE_COUNT_SUFFIX: &'static str = "_prepare_count";
//内存表事务提交数量后缀
const MEMORY_TABLE_COMMIT_COUNT_SUFFIX: &'static str = "_commit_count";
//内存表事务回滚数量后缀
const MEMORY_TABLE_ROLLBACK_COUNT_SUFFIX: &'static str = "_rollback_count";
//内存表读记录数量后缀
const MEMORY_TABLE_READ_COUNT_SUFFIX: &'static str = "_read_count";
//内存表读记录字节数量后缀
const MEMORY_TABLE_READ_BYTE_COUNT_SUFFIX: &'static str = "_read_byte_count";
//内存表写记录数量后缀
const MEMORY_TABLE_WRITE_COUNT_SUFFIX: &'static str = "_write_count";
//内存表写记录字节数量后缀
const MEMORY_TABLE_WRITE_BYTE_COUNT_SUFFIX: &'static str = "_write_byte_count";
//内存表删除记录数量后缀
const MEMORY_TABLE_REMOVE_COUNT_SUFFIX: &'static str = "_remove_count";
//内存表删除记录字节数量后缀
const MEMORY_TABLE_REMOVE_BYTE_COUNT_SUFFIX: &'static str = "_remove_byte_count";
//内存表关键字迭代数量后缀
const MEMORY_TABLE_KEY_ITER_COUNT_SUFFIX: &'static str = "_key_iter_count";
//内存表关键字迭代字节数量后缀
const MEMORY_TABLE_KEY_ITER_BYTE_COUNT_SUFFIX: &'static str = "_key_iter_byte_count";
//内存表迭代数量后缀
const MEMORY_TABLE_ITER_COUNT_SUFFIX: &'static str = "_iter_count";
//内存表关键字迭代字节数量后缀
const MEMORY_TABLE_ITER_BYTE_COUNT_SUFFIX: &'static str = "_iter_byte_count";

lazy_static! {
	//内存库创建数量
	static ref MEMORY_WARE_CREATE_COUNT: PrefCounter = GLOBAL_PREF_COLLECT.new_static_counter(Atom::from("mem_ware_create_count"), 0).unwrap();
	//内存表创建数量
	static ref MEMORY_TABLE_CREATE_COUNT: PrefCounter = GLOBAL_PREF_COLLECT.new_static_counter(Atom::from("mem_table_create_count"), 0).unwrap();
}

#[derive(Clone)]
pub struct MTab(Arc<Mutex<MemeryTab>>);

impl MTab {
	pub fn new(tab: &Atom) -> Self {
		MEMORY_WARE_CREATE_COUNT.sum(1);

		let tab = MemeryTab {
			prepare: Prepare::new(XHashMap::with_capacity_and_hasher(0, Default::default())),
			root: OrdMap::new(None),
			tab: tab.clone(),
			trans_count: GLOBAL_PREF_COLLECT.
				new_dynamic_counter(
					Atom::from(MEMORY_TABLE_PREFIX.to_string() + tab + MEMORY_TABLE_TRANS_COUNT_SUFFIX), 0).unwrap(),
			prepare_count: GLOBAL_PREF_COLLECT.
				new_dynamic_counter(
					Atom::from(MEMORY_TABLE_PREFIX.to_string() + tab + MEMORY_TABLE_PREPARE_COUNT_SUFFIX), 0).unwrap(),
			commit_count: GLOBAL_PREF_COLLECT.
				new_dynamic_counter(
					Atom::from(MEMORY_TABLE_PREFIX.to_string() + tab + MEMORY_TABLE_COMMIT_COUNT_SUFFIX), 0).unwrap(),
			rollback_count: GLOBAL_PREF_COLLECT.
				new_dynamic_counter(
					Atom::from(MEMORY_TABLE_PREFIX.to_string() + tab + MEMORY_TABLE_ROLLBACK_COUNT_SUFFIX), 0).unwrap(),
			read_count: GLOBAL_PREF_COLLECT.
				new_dynamic_counter(
					Atom::from(MEMORY_TABLE_PREFIX.to_string() + tab + MEMORY_TABLE_READ_COUNT_SUFFIX), 0).unwrap(),
			read_byte: GLOBAL_PREF_COLLECT.
				new_dynamic_counter(
					Atom::from(MEMORY_TABLE_PREFIX.to_string() + tab + MEMORY_TABLE_READ_BYTE_COUNT_SUFFIX), 0).unwrap(),
			write_count: GLOBAL_PREF_COLLECT.
				new_dynamic_counter(
					Atom::from(MEMORY_TABLE_PREFIX.to_string() + tab + MEMORY_TABLE_WRITE_COUNT_SUFFIX), 0).unwrap(),
			write_byte: GLOBAL_PREF_COLLECT.
				new_dynamic_counter(
					Atom::from(MEMORY_TABLE_PREFIX.to_string() + tab + MEMORY_TABLE_WRITE_BYTE_COUNT_SUFFIX), 0).unwrap(),
			remove_count: GLOBAL_PREF_COLLECT.
				new_dynamic_counter(
					Atom::from(MEMORY_TABLE_PREFIX.to_string() + tab + MEMORY_TABLE_REMOVE_COUNT_SUFFIX), 0).unwrap(),
			remove_byte: GLOBAL_PREF_COLLECT.
				new_dynamic_counter(
					Atom::from(MEMORY_TABLE_PREFIX.to_string() + tab + MEMORY_TABLE_REMOVE_BYTE_COUNT_SUFFIX), 0).unwrap(),
		};
		MTab(Arc::new(Mutex::new(tab)))
	}
	pub async fn transaction(&self, id: &Guid, writable: bool) -> RefMemeryTxn {
		self.0.lock().await.trans_count.sum(1);

		MemeryTxn::new(self.clone(), id, writable).await
	}
}

/**
* 内存库
*/
#[derive(Clone)]
pub struct MemDB(Arc<Tabs>);

impl MemDB {
	/**
	* 构建内存库
	* @returns 返回内存库
	*/
	pub fn new() -> Self {
		MEMORY_WARE_CREATE_COUNT.sum(1);

		MemDB(Arc::new(Tabs::new()))
	}

	pub async fn open(tab: &Atom) -> SResult<MTab> {
		Ok(MTab::new(tab))
	}

	// 拷贝全部的表
	pub async fn tabs_clone(&self) -> Arc<Self> {
		Arc::new(MemDB(Arc::new(self.0.clone_map())))
	}

	// 列出全部的表
	pub async fn list(&self) -> Box<dyn Iterator<Item=Atom>> {
		Box::new(self.0.list().await)
	}

	// 获取该库对预提交后的处理超时时间, 事务会用最大超时时间来预提交
	pub fn timeout(&self) -> usize {
		TIMEOUT
	}

	// 表的元信息
	pub async fn tab_info(&self, tab_name: &Atom) -> Option<Arc<TabMeta>> {
		self.0.get(tab_name).await
	}

	// 获取当前表结构快照
	pub async fn snapshot(&self) -> Arc<MemDBSnapshot> {
		Arc::new(MemDBSnapshot(self.clone(), Mutex::new(self.0.snapshot().await)))
	}
}

// 内存库快照
pub struct MemDBSnapshot(MemDB, Mutex<TabLog>);

impl MemDBSnapshot {
	// 列出全部的表
	pub async fn list(&self) -> Box<dyn Iterator<Item=Atom>> {
		Box::new(self.1.lock().await.list())
	}
	// 表的元信息
	pub async fn tab_info(&self, tab_name: &Atom) -> Option<Arc<TabMeta>> {
		self.1.lock().await.get(tab_name)
	}
	// 检查该表是否可以创建
	pub fn check(&self, _tab: &Atom, _meta: &Option<Arc<TabMeta>>) -> DBResult {
		Ok(())
	}
	// 新增 修改 删除 表
	pub async fn alter(&self, tab_name: &Atom, meta: Option<Arc<TabMeta>>) {
		self.1.lock().await.alter(tab_name, meta)
	}
	// 创建指定表的表事务
	pub async fn tab_txn(&self, tab_name: &Atom, id: &Guid, writable: bool) -> SResult<TxnType> {
		self.1.lock().await.build(BuildDbType::MemoryDB, tab_name, id, writable).await
	}
	// 创建一个meta事务
	pub fn meta_txn(&self, _id: &Guid) -> Arc<MemeryMetaTxn> {
		Arc::new(MemeryMetaTxn)
	}
	// 元信息的预提交
	pub async fn prepare(&self, id: &Guid) -> DBResult{
		(self.0).0.prepare(id, &mut *self.1.lock().await).await
	}
	// 元信息的提交
	pub async fn commit(&self, id: &Guid){
		(self.0).0.commit(id).await
	}
	// 回滚
	pub async fn rollback(&self, id: &Guid){
		(self.0).0.rollback(id).await
	}
	// 库修改通知
	pub fn notify(&self, _event: Event) {}
}

// 内存事务
pub struct MemeryTxn {
	id: Guid,
	writable: bool,
	tab: MTab,
	root: BinMap,
	old: BinMap,
	rwlog: XHashMap<Bin, RwLog>,
	state: TxState,
}

pub struct RefMemeryTxn(Mutex<MemeryTxn>);

impl MemeryTxn {
	//开始事务
	pub async fn new(tab: MTab, id: &Guid, writable: bool) -> RefMemeryTxn {
		let root = tab.0.lock().await.root.clone();
		let txn = MemeryTxn {
			id: id.clone(),
			writable,
			root: root.clone(),
			tab,
			old: root,
			rwlog: XHashMap::with_capacity_and_hasher(0, Default::default()),
			state: TxState::Ok,
		};
		return RefMemeryTxn(Mutex::new(txn))
	}
	//获取数据
	pub async fn get(&mut self, key: Bin) -> Option<Bin> {
		self.tab.0.lock().await.read_count.sum(1);

		match self.root.get(&Bon::new(key.clone())) {
			Some(v) => {
				if self.writable {
					match self.rwlog.get(&key) {
						Some(_) => (),
						None => {
							&mut self.rwlog.insert(key, RwLog::Read);
							()
						}
					}
				}

				self.tab.0.lock().await.read_byte.sum(v.len());

				return Some(v.clone())
			},
			None => return None
		}
	}
	//插入/修改数据
	pub async fn upsert(&mut self, key: Bin, value: Bin) -> DBResult {
		self.root.upsert(Bon::new(key.clone()), value.clone(), false);
		self.rwlog.insert(key.clone(), RwLog::Write(Some(value.clone())));

		{
			let tab = self.tab.0.lock().await;
			tab.write_byte.sum(value.len());
			tab.write_count.sum(1);
		}

		Ok(())
	}
	//删除
	pub async fn delete(&mut self, key: Bin) -> DBResult {
		if let Some(Some(value)) = self.root.delete(&Bon::new(key.clone()), false) {
			{
				let tab = self.tab.0.lock().await;
				tab.remove_byte.sum(key.len() + value.len());
				tab.remove_count.sum(1);
			}
		}
		self.rwlog.insert(key, RwLog::Write(None));

		Ok(())
	}

	//预提交
	pub async fn prepare_inner(&mut self) -> DBResult {
		// let mut tab = self.tab.0.lock().await;
		//遍历事务中的读写日志
		for (key, rw_v) in self.rwlog.iter() {
			//检查预提交是否冲突
			match self.tab.0.lock().await.prepare.try_prepare(key, rw_v) {
				Ok(_) => (),
				Err(s) => return Err(s),
			};
			//检查Tab根节点是否改变
			if self.tab.0.lock().await.root.ptr_eq(&self.old) == false {
				let key = Bon::new(key.clone());
				match self.tab.0.lock().await.root.get(&key) {
					Some(r1) => match self.old.get(&key) {
						Some(r2) if (r1 as *const Bin) == (r2 as *const Bin) => (),
						_ => return Err(String::from("prepare conflicted value diff"))
					},
					_ => match self.old.get(&key) {
						None => (),
						_ => return Err(String::from("prepare conflicted old not None"))
					}
				}
			}
		}
		let rwlog = mem::replace(&mut self.rwlog, XHashMap::with_capacity_and_hasher(0, Default::default()));
		//写入预提交
		self.tab.0.lock().await.prepare.insert(self.id.clone(), rwlog);

		self.tab.0.lock().await.prepare_count.sum(1);

		return Ok(())
	}
	//提交
	pub async fn commit_inner(&mut self) -> CommitResult {
		let logs = self.tab.0.lock().await.prepare.remove(&self.id);
		let logs = match logs {
			Some(rwlog) => {
				let root_if_eq = self.tab.0.lock().await.root.ptr_eq(&self.old);
				//判断根节点是否相等
				if !root_if_eq {
					for (k, rw_v) in rwlog.iter() {
						match rw_v {
							RwLog::Read => (),
							_ => {
								let k = Bon::new(k.clone());
								match rw_v {
									RwLog::Write(None) => {
										self.tab.0.lock().await.root.delete(&k, false);
									},
									RwLog::Write(Some(v)) => {
										self.tab.0.lock().await.root.upsert(k.clone(), v.clone(), false);
									},
									_ => (),
								}
								()
							},
						}
					}
				} else {
					self.tab.0.lock().await.root = self.root.clone();
				}
				rwlog
			},
			None => return Err(String::from("error prepare null"))
		};

		self.tab.0.lock().await.commit_count.sum(1);

		Ok(logs)
	}
	//回滚
	pub async fn rollback_inner(&mut self) -> DBResult {
		let mut tab = self.tab.0.lock().await;
		tab.prepare.remove(&self.id);

		tab.rollback_count.sum(1);

		Ok(())
	}
}

impl RefMemeryTxn {
	// 获得事务的状态
	pub async fn get_state(&self) -> TxState {
		self.0.lock().await.state.clone()
	}
	// 预提交一个事务
	pub async fn prepare(&self, _timeout: usize) -> DBResult {
		let mut txn = self.0.lock().await;
		txn.state = TxState::Preparing;
		match txn.prepare_inner().await {
			Ok(()) => {
				txn.state = TxState::PreparOk;
				return Ok(())
			},
			Err(e) => {
				txn.state = TxState::PreparFail;
				return Err(e.to_string())
			},
		}
	}
	// 提交一个事务
	pub async fn commit(&self) -> CommitResult {
		let mut txn = self.0.lock().await;
		txn.state = TxState::Committing;
		match txn.commit_inner().await {
			Ok(log) => {
				txn.state = TxState::Commited;
				return Ok(log)
			},
<<<<<<< HEAD
			Err(e) => {
				txn.state = TxState::CommitFail;
				return Some(Err(e.to_string()))
			}
=======
			Err(e) => return Err(e.to_string()),
>>>>>>> a64e40fb
		}
	}
	// 回滚一个事务
	pub async fn rollback(&self) -> DBResult {
		let mut txn = self.0.lock().await;
		txn.state = TxState::Rollbacking;
		match txn.rollback_inner().await {
			Ok(()) => {
				txn.state = TxState::Rollbacked;
				return Ok(())
			},
<<<<<<< HEAD
			Err(e) => {
				txn.state = TxState::RollbackFail;
				return Some(Err(e.to_string()))
			}
=======
			Err(e) => return Err(e.to_string())
>>>>>>> a64e40fb
		}
	}

	// 键锁，key可以不存在，根据lock_time的值决定是锁还是解锁
	pub async fn key_lock(&self, _arr: Arc<Vec<TabKV>>, _lock_time: usize, _readonly: bool) -> DBResult {
		Ok(())
	}
	// 查询
	pub async fn query(
		&self,
		arr: Arc<Vec<TabKV>>,
		_lock_time: Option<usize>,
		_readonly: bool
	) -> SResult<Vec<TabKV>> {
		let mut value_arr = Vec::new();
		for tabkv in arr.iter() {
			let value = match self.0.lock().await.get(tabkv.key.clone()).await {
				Some(v) => Some(v),
				_ => None
			};

			value_arr.push(
				TabKV {
					ware: tabkv.ware.clone(),
					tab: tabkv.tab.clone(),
					key: tabkv.key.clone(),
					index: tabkv.index.clone(),
					value,
				}
			)
		}
		Ok(value_arr)
	}
	// 修改，插入、删除及更新
	pub async fn modify(&self, arr: Arc<Vec<TabKV>>, _lock_time: Option<usize>, _readonly: bool) -> DBResult {
		for tabkv in arr.iter() {
			if tabkv.value == None {
				match self.0.lock().await.delete(tabkv.key.clone()).await {
				Ok(_) => (),
				Err(e) => 
					{
						return Err(e.to_string())
					},
				};
			} else {
				match self.0.lock().await.upsert(tabkv.key.clone(), tabkv.value.clone().unwrap()).await {
				Ok(_) => (),
				Err(e) =>
					{
						return Err(e.to_string())
					},
				};
			}
		}
		Ok(())
	}
	// 迭代
	pub async fn iter(
		&self,
		tab: &Atom,
		key: Option<Bin>,
		descending: bool,
		filter: Filter
	) -> IterResult {
		let b = self.0.lock().await;
		let key = match key {
			Some(k) => Some(Bon::new(k)),
			None => None,
		};
		let key = match &key {
			&Some(ref k) => Some(k),
			None => None,
		};

		Ok(Box::new(MemIter::new(tab, b.root.clone(), b.root.iter( key, descending), filter)))
	}
	// 迭代
	pub async fn key_iter(
		&self,
		key: Option<Bin>,
		descending: bool,
		filter: Filter
	) -> KeyIterResult {
		let b = self.0.lock().await;
		let key = match key {
			Some(k) => Some(Bon::new(k)),
			None => None,
		};
		let key = match &key {
			&Some(ref k) => Some(k),
			None => None,
		};
		let tab = b.tab.0.lock().await.tab.clone();
		Ok(Box::new(MemKeyIter::new(&tab, b.root.clone(), b.root.keys(key, descending), filter)))
	}
	// 索引迭代
	pub fn index(
		&self,
		_tab: &Atom,
		_index_key: &Atom,
		_key: Option<Bin>,
		_descending: bool,
		_filter: Filter,
	) -> IterResult {
		Err("not implemented".to_string())
	}
	// 表的大小
	pub async fn tab_size(&self) -> SResult<usize> {
		let txn = self.0.lock().await;
		Ok(txn.root.size())
	}
}

//================================ 内部结构和方法
const TIMEOUT: usize = 100;


type BinMap = OrdMap<Tree<Bon, Bin>>;

// 内存表
struct MemeryTab {
	pub prepare: Prepare,
	pub root: BinMap,
	pub tab: Atom,
	trans_count:	PrefCounter,	//事务计数
	prepare_count:	PrefCounter,	//预提交计数
	commit_count:	PrefCounter,	//提交计数
	rollback_count:	PrefCounter,	//回滚计数
	read_count:		PrefCounter,	//读计数
	read_byte:		PrefCounter,	//读字节
	write_count:	PrefCounter,	//写计数
	write_byte:		PrefCounter,	//写字节
	remove_count:	PrefCounter,	//删除计数
	remove_byte:	PrefCounter,	//删除字节
}

pub struct MemIter{
	_root: BinMap,
	_filter: Filter,
	point: usize,
	iter_count:		PrefCounter,	//迭代计数
	iter_byte:		PrefCounter,	//迭代字节
}

impl Drop for MemIter{
	fn drop(&mut self) {
        unsafe{Box::from_raw(self.point as *mut <Tree<Bin, Bin> as OIter<'_>>::IterType)};
    }
}

impl MemIter{
	pub fn new<'a>(tab: &Atom, root: BinMap, it: <Tree<Bon, Bin> as OIter<'a>>::IterType, filter: Filter) -> MemIter{
		MemIter{
			_root: root,
			_filter: filter,
			point: Box::into_raw(Box::new(it)) as usize,
			iter_count: GLOBAL_PREF_COLLECT.
				new_dynamic_counter(
					Atom::from(MEMORY_TABLE_PREFIX.to_string() + tab + MEMORY_TABLE_ITER_COUNT_SUFFIX), 0).unwrap(),
			iter_byte: GLOBAL_PREF_COLLECT.
				new_dynamic_counter(
					Atom::from(MEMORY_TABLE_PREFIX.to_string() + tab + MEMORY_TABLE_ITER_BYTE_COUNT_SUFFIX), 0).unwrap(),
		}
	}
}

impl Iter for MemIter{
	type Item = (Bin, Bin);
	fn next(&mut self) -> Option<NextResult<Self::Item>>{
		self.iter_count.sum(1);

		let mut it = unsafe{Box::from_raw(self.point as *mut <Tree<Bin, Bin> as OIter<'_>>::IterType)};
		// println!("MemIter next----------------------------------------------------------------");
		let r = Some(Ok(match it.next() {
			Some(&Entry(ref k, ref v)) => {
				self.iter_byte.sum(k.len() + v.len());

				Some((k.clone(), v.clone()))
			},
			None => None,
		}));
		mem::forget(it);
		r
	}
}

pub struct MemKeyIter{
	_root: BinMap,
	_filter: Filter,
	point: usize,
	iter_count:		PrefCounter,	//迭代计数
	iter_byte:		PrefCounter,	//迭代字节
}

impl Drop for MemKeyIter{
	fn drop(&mut self) {
        unsafe{Box::from_raw(self.point as *mut Keys<'_, Tree<Bin, Bin>>)};
    }
}

impl MemKeyIter{
	pub fn new(tab: &Atom, root: BinMap, keys: Keys<'_, Tree<Bon, Bin>>, filter: Filter) -> MemKeyIter{
		MemKeyIter{
			_root: root,
			_filter: filter,
			point: Box::into_raw(Box::new(keys)) as usize,
			iter_count: GLOBAL_PREF_COLLECT.
				new_dynamic_counter(
					Atom::from(MEMORY_TABLE_PREFIX.to_string() + tab + MEMORY_TABLE_KEY_ITER_COUNT_SUFFIX), 0).unwrap(),
			iter_byte: GLOBAL_PREF_COLLECT.
				new_dynamic_counter(
					Atom::from(MEMORY_TABLE_PREFIX.to_string() + tab + MEMORY_TABLE_KEY_ITER_BYTE_COUNT_SUFFIX), 0).unwrap(),
		}
	}
}

impl Iter for MemKeyIter{
	type Item = Bin;
	fn next(&mut self) -> Option<NextResult<Self::Item>>{
		self.iter_count.sum(1);

		let it = unsafe{Box::from_raw(self.point as *mut Keys<'_, Tree<Bin, Bin>>)};
		let r = Some(Ok(match unsafe{Box::from_raw(self.point as *mut Keys<'_, Tree<Bin, Bin>>)}.next() {
			Some(k) => {
				self.iter_byte.sum(k.len());

				Some(k.clone())
			},
			None => None,
		}));
		mem::forget(it);
		r
	}
}

#[derive(Clone)]
pub struct MemeryMetaTxn;

impl MemeryMetaTxn {
	// 创建表、修改指定表的元数据
	pub async fn alter(&self, _tab: &Atom, _meta: Option<Arc<TabMeta>>) -> DBResult {
		Ok(())
	}

	// 快照拷贝表
	pub async fn snapshot(&self, _tab: &Atom, _from: &Atom) -> DBResult {
		Ok(())
	}
	// 修改指定表的名字
	pub async fn rename(&self, _tab: &Atom, _new_name: &Atom) -> DBResult {
		Ok(())
	} 

	// 获得事务的状态
	pub fn get_state(&self) -> TxState {
		TxState::Ok
	}
	// 预提交一个事务
	pub async fn prepare(&self, _timeout: usize) -> DBResult {
		Ok(())
	}
	// 提交一个事务
	pub async fn commit(&self) -> CommitResult {
		Ok(XHashMap::with_capacity_and_hasher(0, Default::default()))
	}
	// 回滚一个事务
	pub async fn rollback(&self) -> DBResult {
		Ok(())
	}
}
<|MERGE_RESOLUTION|>--- conflicted
+++ resolved
@@ -1,684 +1,670 @@
-
-use std::sync::Arc;
-use std::mem;
-
-use hash::XHashMap;
-use ordmap::ordmap::{OrdMap, Entry, Iter as OIter, Keys};
-use ordmap::asbtree::{Tree};
-use atom::{Atom};
-use guid::Guid;
-use apm::counter::{GLOBAL_PREF_COLLECT, PrefCounter};
-
-use crate::db::{Bin, TabKV, SResult, IterResult, KeyIterResult, NextResult, Event, Filter, TxState, Iter, RwLog, Bon, TabMeta, CommitResult, DBResult};
-use crate::tabs::{TabLog, Tabs, Prepare};
-use crate::db::BuildDbType;
-use r#async::lock::mutex_lock::Mutex;
-use r#async::lock::rw_lock::RwLock;
-use crate::tabs::TxnType;
-
-//内存表前缀
-const MEMORY_TABLE_PREFIX: &'static str = "mem_table_";
-//内存表事务创建数量后缀
-const MEMORY_TABLE_TRANS_COUNT_SUFFIX: &'static str = "_trans_count";
-//内存表事务预提交数量后缀
-const MEMORY_TABLE_PREPARE_COUNT_SUFFIX: &'static str = "_prepare_count";
-//内存表事务提交数量后缀
-const MEMORY_TABLE_COMMIT_COUNT_SUFFIX: &'static str = "_commit_count";
-//内存表事务回滚数量后缀
-const MEMORY_TABLE_ROLLBACK_COUNT_SUFFIX: &'static str = "_rollback_count";
-//内存表读记录数量后缀
-const MEMORY_TABLE_READ_COUNT_SUFFIX: &'static str = "_read_count";
-//内存表读记录字节数量后缀
-const MEMORY_TABLE_READ_BYTE_COUNT_SUFFIX: &'static str = "_read_byte_count";
-//内存表写记录数量后缀
-const MEMORY_TABLE_WRITE_COUNT_SUFFIX: &'static str = "_write_count";
-//内存表写记录字节数量后缀
-const MEMORY_TABLE_WRITE_BYTE_COUNT_SUFFIX: &'static str = "_write_byte_count";
-//内存表删除记录数量后缀
-const MEMORY_TABLE_REMOVE_COUNT_SUFFIX: &'static str = "_remove_count";
-//内存表删除记录字节数量后缀
-const MEMORY_TABLE_REMOVE_BYTE_COUNT_SUFFIX: &'static str = "_remove_byte_count";
-//内存表关键字迭代数量后缀
-const MEMORY_TABLE_KEY_ITER_COUNT_SUFFIX: &'static str = "_key_iter_count";
-//内存表关键字迭代字节数量后缀
-const MEMORY_TABLE_KEY_ITER_BYTE_COUNT_SUFFIX: &'static str = "_key_iter_byte_count";
-//内存表迭代数量后缀
-const MEMORY_TABLE_ITER_COUNT_SUFFIX: &'static str = "_iter_count";
-//内存表关键字迭代字节数量后缀
-const MEMORY_TABLE_ITER_BYTE_COUNT_SUFFIX: &'static str = "_iter_byte_count";
-
-lazy_static! {
-	//内存库创建数量
-	static ref MEMORY_WARE_CREATE_COUNT: PrefCounter = GLOBAL_PREF_COLLECT.new_static_counter(Atom::from("mem_ware_create_count"), 0).unwrap();
-	//内存表创建数量
-	static ref MEMORY_TABLE_CREATE_COUNT: PrefCounter = GLOBAL_PREF_COLLECT.new_static_counter(Atom::from("mem_table_create_count"), 0).unwrap();
-}
-
-#[derive(Clone)]
-pub struct MTab(Arc<Mutex<MemeryTab>>);
-
-impl MTab {
-	pub fn new(tab: &Atom) -> Self {
-		MEMORY_WARE_CREATE_COUNT.sum(1);
-
-		let tab = MemeryTab {
-			prepare: Prepare::new(XHashMap::with_capacity_and_hasher(0, Default::default())),
-			root: OrdMap::new(None),
-			tab: tab.clone(),
-			trans_count: GLOBAL_PREF_COLLECT.
-				new_dynamic_counter(
-					Atom::from(MEMORY_TABLE_PREFIX.to_string() + tab + MEMORY_TABLE_TRANS_COUNT_SUFFIX), 0).unwrap(),
-			prepare_count: GLOBAL_PREF_COLLECT.
-				new_dynamic_counter(
-					Atom::from(MEMORY_TABLE_PREFIX.to_string() + tab + MEMORY_TABLE_PREPARE_COUNT_SUFFIX), 0).unwrap(),
-			commit_count: GLOBAL_PREF_COLLECT.
-				new_dynamic_counter(
-					Atom::from(MEMORY_TABLE_PREFIX.to_string() + tab + MEMORY_TABLE_COMMIT_COUNT_SUFFIX), 0).unwrap(),
-			rollback_count: GLOBAL_PREF_COLLECT.
-				new_dynamic_counter(
-					Atom::from(MEMORY_TABLE_PREFIX.to_string() + tab + MEMORY_TABLE_ROLLBACK_COUNT_SUFFIX), 0).unwrap(),
-			read_count: GLOBAL_PREF_COLLECT.
-				new_dynamic_counter(
-					Atom::from(MEMORY_TABLE_PREFIX.to_string() + tab + MEMORY_TABLE_READ_COUNT_SUFFIX), 0).unwrap(),
-			read_byte: GLOBAL_PREF_COLLECT.
-				new_dynamic_counter(
-					Atom::from(MEMORY_TABLE_PREFIX.to_string() + tab + MEMORY_TABLE_READ_BYTE_COUNT_SUFFIX), 0).unwrap(),
-			write_count: GLOBAL_PREF_COLLECT.
-				new_dynamic_counter(
-					Atom::from(MEMORY_TABLE_PREFIX.to_string() + tab + MEMORY_TABLE_WRITE_COUNT_SUFFIX), 0).unwrap(),
-			write_byte: GLOBAL_PREF_COLLECT.
-				new_dynamic_counter(
-					Atom::from(MEMORY_TABLE_PREFIX.to_string() + tab + MEMORY_TABLE_WRITE_BYTE_COUNT_SUFFIX), 0).unwrap(),
-			remove_count: GLOBAL_PREF_COLLECT.
-				new_dynamic_counter(
-					Atom::from(MEMORY_TABLE_PREFIX.to_string() + tab + MEMORY_TABLE_REMOVE_COUNT_SUFFIX), 0).unwrap(),
-			remove_byte: GLOBAL_PREF_COLLECT.
-				new_dynamic_counter(
-					Atom::from(MEMORY_TABLE_PREFIX.to_string() + tab + MEMORY_TABLE_REMOVE_BYTE_COUNT_SUFFIX), 0).unwrap(),
-		};
-		MTab(Arc::new(Mutex::new(tab)))
-	}
-	pub async fn transaction(&self, id: &Guid, writable: bool) -> RefMemeryTxn {
-		self.0.lock().await.trans_count.sum(1);
-
-		MemeryTxn::new(self.clone(), id, writable).await
-	}
-}
-
-/**
-* 内存库
-*/
-#[derive(Clone)]
-pub struct MemDB(Arc<Tabs>);
-
-impl MemDB {
-	/**
-	* 构建内存库
-	* @returns 返回内存库
-	*/
-	pub fn new() -> Self {
-		MEMORY_WARE_CREATE_COUNT.sum(1);
-
-		MemDB(Arc::new(Tabs::new()))
-	}
-
-	pub async fn open(tab: &Atom) -> SResult<MTab> {
-		Ok(MTab::new(tab))
-	}
-
-	// 拷贝全部的表
-	pub async fn tabs_clone(&self) -> Arc<Self> {
-		Arc::new(MemDB(Arc::new(self.0.clone_map())))
-	}
-
-	// 列出全部的表
-	pub async fn list(&self) -> Box<dyn Iterator<Item=Atom>> {
-		Box::new(self.0.list().await)
-	}
-
-	// 获取该库对预提交后的处理超时时间, 事务会用最大超时时间来预提交
-	pub fn timeout(&self) -> usize {
-		TIMEOUT
-	}
-
-	// 表的元信息
-	pub async fn tab_info(&self, tab_name: &Atom) -> Option<Arc<TabMeta>> {
-		self.0.get(tab_name).await
-	}
-
-	// 获取当前表结构快照
-	pub async fn snapshot(&self) -> Arc<MemDBSnapshot> {
-		Arc::new(MemDBSnapshot(self.clone(), Mutex::new(self.0.snapshot().await)))
-	}
-}
-
-// 内存库快照
-pub struct MemDBSnapshot(MemDB, Mutex<TabLog>);
-
-impl MemDBSnapshot {
-	// 列出全部的表
-	pub async fn list(&self) -> Box<dyn Iterator<Item=Atom>> {
-		Box::new(self.1.lock().await.list())
-	}
-	// 表的元信息
-	pub async fn tab_info(&self, tab_name: &Atom) -> Option<Arc<TabMeta>> {
-		self.1.lock().await.get(tab_name)
-	}
-	// 检查该表是否可以创建
-	pub fn check(&self, _tab: &Atom, _meta: &Option<Arc<TabMeta>>) -> DBResult {
-		Ok(())
-	}
-	// 新增 修改 删除 表
-	pub async fn alter(&self, tab_name: &Atom, meta: Option<Arc<TabMeta>>) {
-		self.1.lock().await.alter(tab_name, meta)
-	}
-	// 创建指定表的表事务
-	pub async fn tab_txn(&self, tab_name: &Atom, id: &Guid, writable: bool) -> SResult<TxnType> {
-		self.1.lock().await.build(BuildDbType::MemoryDB, tab_name, id, writable).await
-	}
-	// 创建一个meta事务
-	pub fn meta_txn(&self, _id: &Guid) -> Arc<MemeryMetaTxn> {
-		Arc::new(MemeryMetaTxn)
-	}
-	// 元信息的预提交
-	pub async fn prepare(&self, id: &Guid) -> DBResult{
-		(self.0).0.prepare(id, &mut *self.1.lock().await).await
-	}
-	// 元信息的提交
-	pub async fn commit(&self, id: &Guid){
-		(self.0).0.commit(id).await
-	}
-	// 回滚
-	pub async fn rollback(&self, id: &Guid){
-		(self.0).0.rollback(id).await
-	}
-	// 库修改通知
-	pub fn notify(&self, _event: Event) {}
-}
-
-// 内存事务
-pub struct MemeryTxn {
-	id: Guid,
-	writable: bool,
-	tab: MTab,
-	root: BinMap,
-	old: BinMap,
-	rwlog: XHashMap<Bin, RwLog>,
-	state: TxState,
-}
-
-pub struct RefMemeryTxn(Mutex<MemeryTxn>);
-
-impl MemeryTxn {
-	//开始事务
-	pub async fn new(tab: MTab, id: &Guid, writable: bool) -> RefMemeryTxn {
-		let root = tab.0.lock().await.root.clone();
-		let txn = MemeryTxn {
-			id: id.clone(),
-			writable,
-			root: root.clone(),
-			tab,
-			old: root,
-			rwlog: XHashMap::with_capacity_and_hasher(0, Default::default()),
-			state: TxState::Ok,
-		};
-		return RefMemeryTxn(Mutex::new(txn))
-	}
-	//获取数据
-	pub async fn get(&mut self, key: Bin) -> Option<Bin> {
-		self.tab.0.lock().await.read_count.sum(1);
-
-		match self.root.get(&Bon::new(key.clone())) {
-			Some(v) => {
-				if self.writable {
-					match self.rwlog.get(&key) {
-						Some(_) => (),
-						None => {
-							&mut self.rwlog.insert(key, RwLog::Read);
-							()
-						}
-					}
-				}
-
-				self.tab.0.lock().await.read_byte.sum(v.len());
-
-				return Some(v.clone())
-			},
-			None => return None
-		}
-	}
-	//插入/修改数据
-	pub async fn upsert(&mut self, key: Bin, value: Bin) -> DBResult {
-		self.root.upsert(Bon::new(key.clone()), value.clone(), false);
-		self.rwlog.insert(key.clone(), RwLog::Write(Some(value.clone())));
-
-		{
-			let tab = self.tab.0.lock().await;
-			tab.write_byte.sum(value.len());
-			tab.write_count.sum(1);
-		}
-
-		Ok(())
-	}
-	//删除
-	pub async fn delete(&mut self, key: Bin) -> DBResult {
-		if let Some(Some(value)) = self.root.delete(&Bon::new(key.clone()), false) {
-			{
-				let tab = self.tab.0.lock().await;
-				tab.remove_byte.sum(key.len() + value.len());
-				tab.remove_count.sum(1);
-			}
-		}
-		self.rwlog.insert(key, RwLog::Write(None));
-
-		Ok(())
-	}
-
-	//预提交
-	pub async fn prepare_inner(&mut self) -> DBResult {
-		// let mut tab = self.tab.0.lock().await;
-		//遍历事务中的读写日志
-		for (key, rw_v) in self.rwlog.iter() {
-			//检查预提交是否冲突
-			match self.tab.0.lock().await.prepare.try_prepare(key, rw_v) {
-				Ok(_) => (),
-				Err(s) => return Err(s),
-			};
-			//检查Tab根节点是否改变
-			if self.tab.0.lock().await.root.ptr_eq(&self.old) == false {
-				let key = Bon::new(key.clone());
-				match self.tab.0.lock().await.root.get(&key) {
-					Some(r1) => match self.old.get(&key) {
-						Some(r2) if (r1 as *const Bin) == (r2 as *const Bin) => (),
-						_ => return Err(String::from("prepare conflicted value diff"))
-					},
-					_ => match self.old.get(&key) {
-						None => (),
-						_ => return Err(String::from("prepare conflicted old not None"))
-					}
-				}
-			}
-		}
-		let rwlog = mem::replace(&mut self.rwlog, XHashMap::with_capacity_and_hasher(0, Default::default()));
-		//写入预提交
-		self.tab.0.lock().await.prepare.insert(self.id.clone(), rwlog);
-
-		self.tab.0.lock().await.prepare_count.sum(1);
-
-		return Ok(())
-	}
-	//提交
-	pub async fn commit_inner(&mut self) -> CommitResult {
-		let logs = self.tab.0.lock().await.prepare.remove(&self.id);
-		let logs = match logs {
-			Some(rwlog) => {
-				let root_if_eq = self.tab.0.lock().await.root.ptr_eq(&self.old);
-				//判断根节点是否相等
-				if !root_if_eq {
-					for (k, rw_v) in rwlog.iter() {
-						match rw_v {
-							RwLog::Read => (),
-							_ => {
-								let k = Bon::new(k.clone());
-								match rw_v {
-									RwLog::Write(None) => {
-										self.tab.0.lock().await.root.delete(&k, false);
-									},
-									RwLog::Write(Some(v)) => {
-										self.tab.0.lock().await.root.upsert(k.clone(), v.clone(), false);
-									},
-									_ => (),
-								}
-								()
-							},
-						}
-					}
-				} else {
-					self.tab.0.lock().await.root = self.root.clone();
-				}
-				rwlog
-			},
-			None => return Err(String::from("error prepare null"))
-		};
-
-		self.tab.0.lock().await.commit_count.sum(1);
-
-		Ok(logs)
-	}
-	//回滚
-	pub async fn rollback_inner(&mut self) -> DBResult {
-		let mut tab = self.tab.0.lock().await;
-		tab.prepare.remove(&self.id);
-
-		tab.rollback_count.sum(1);
-
-		Ok(())
-	}
-}
-
-impl RefMemeryTxn {
-	// 获得事务的状态
-	pub async fn get_state(&self) -> TxState {
-		self.0.lock().await.state.clone()
-	}
-	// 预提交一个事务
-	pub async fn prepare(&self, _timeout: usize) -> DBResult {
-		let mut txn = self.0.lock().await;
-		txn.state = TxState::Preparing;
-		match txn.prepare_inner().await {
-			Ok(()) => {
-				txn.state = TxState::PreparOk;
-				return Ok(())
-			},
-			Err(e) => {
-				txn.state = TxState::PreparFail;
-				return Err(e.to_string())
-			},
-		}
-	}
-	// 提交一个事务
-	pub async fn commit(&self) -> CommitResult {
-		let mut txn = self.0.lock().await;
-		txn.state = TxState::Committing;
-		match txn.commit_inner().await {
-			Ok(log) => {
-				txn.state = TxState::Commited;
-				return Ok(log)
-			},
-<<<<<<< HEAD
-			Err(e) => {
-				txn.state = TxState::CommitFail;
-				return Some(Err(e.to_string()))
-			}
-=======
-			Err(e) => return Err(e.to_string()),
->>>>>>> a64e40fb
-		}
-	}
-	// 回滚一个事务
-	pub async fn rollback(&self) -> DBResult {
-		let mut txn = self.0.lock().await;
-		txn.state = TxState::Rollbacking;
-		match txn.rollback_inner().await {
-			Ok(()) => {
-				txn.state = TxState::Rollbacked;
-				return Ok(())
-			},
-<<<<<<< HEAD
-			Err(e) => {
-				txn.state = TxState::RollbackFail;
-				return Some(Err(e.to_string()))
-			}
-=======
-			Err(e) => return Err(e.to_string())
->>>>>>> a64e40fb
-		}
-	}
-
-	// 键锁，key可以不存在，根据lock_time的值决定是锁还是解锁
-	pub async fn key_lock(&self, _arr: Arc<Vec<TabKV>>, _lock_time: usize, _readonly: bool) -> DBResult {
-		Ok(())
-	}
-	// 查询
-	pub async fn query(
-		&self,
-		arr: Arc<Vec<TabKV>>,
-		_lock_time: Option<usize>,
-		_readonly: bool
-	) -> SResult<Vec<TabKV>> {
-		let mut value_arr = Vec::new();
-		for tabkv in arr.iter() {
-			let value = match self.0.lock().await.get(tabkv.key.clone()).await {
-				Some(v) => Some(v),
-				_ => None
-			};
-
-			value_arr.push(
-				TabKV {
-					ware: tabkv.ware.clone(),
-					tab: tabkv.tab.clone(),
-					key: tabkv.key.clone(),
-					index: tabkv.index.clone(),
-					value,
-				}
-			)
-		}
-		Ok(value_arr)
-	}
-	// 修改，插入、删除及更新
-	pub async fn modify(&self, arr: Arc<Vec<TabKV>>, _lock_time: Option<usize>, _readonly: bool) -> DBResult {
-		for tabkv in arr.iter() {
-			if tabkv.value == None {
-				match self.0.lock().await.delete(tabkv.key.clone()).await {
-				Ok(_) => (),
-				Err(e) => 
-					{
-						return Err(e.to_string())
-					},
-				};
-			} else {
-				match self.0.lock().await.upsert(tabkv.key.clone(), tabkv.value.clone().unwrap()).await {
-				Ok(_) => (),
-				Err(e) =>
-					{
-						return Err(e.to_string())
-					},
-				};
-			}
-		}
-		Ok(())
-	}
-	// 迭代
-	pub async fn iter(
-		&self,
-		tab: &Atom,
-		key: Option<Bin>,
-		descending: bool,
-		filter: Filter
-	) -> IterResult {
-		let b = self.0.lock().await;
-		let key = match key {
-			Some(k) => Some(Bon::new(k)),
-			None => None,
-		};
-		let key = match &key {
-			&Some(ref k) => Some(k),
-			None => None,
-		};
-
-		Ok(Box::new(MemIter::new(tab, b.root.clone(), b.root.iter( key, descending), filter)))
-	}
-	// 迭代
-	pub async fn key_iter(
-		&self,
-		key: Option<Bin>,
-		descending: bool,
-		filter: Filter
-	) -> KeyIterResult {
-		let b = self.0.lock().await;
-		let key = match key {
-			Some(k) => Some(Bon::new(k)),
-			None => None,
-		};
-		let key = match &key {
-			&Some(ref k) => Some(k),
-			None => None,
-		};
-		let tab = b.tab.0.lock().await.tab.clone();
-		Ok(Box::new(MemKeyIter::new(&tab, b.root.clone(), b.root.keys(key, descending), filter)))
-	}
-	// 索引迭代
-	pub fn index(
-		&self,
-		_tab: &Atom,
-		_index_key: &Atom,
-		_key: Option<Bin>,
-		_descending: bool,
-		_filter: Filter,
-	) -> IterResult {
-		Err("not implemented".to_string())
-	}
-	// 表的大小
-	pub async fn tab_size(&self) -> SResult<usize> {
-		let txn = self.0.lock().await;
-		Ok(txn.root.size())
-	}
-}
-
-//================================ 内部结构和方法
-const TIMEOUT: usize = 100;
-
-
-type BinMap = OrdMap<Tree<Bon, Bin>>;
-
-// 内存表
-struct MemeryTab {
-	pub prepare: Prepare,
-	pub root: BinMap,
-	pub tab: Atom,
-	trans_count:	PrefCounter,	//事务计数
-	prepare_count:	PrefCounter,	//预提交计数
-	commit_count:	PrefCounter,	//提交计数
-	rollback_count:	PrefCounter,	//回滚计数
-	read_count:		PrefCounter,	//读计数
-	read_byte:		PrefCounter,	//读字节
-	write_count:	PrefCounter,	//写计数
-	write_byte:		PrefCounter,	//写字节
-	remove_count:	PrefCounter,	//删除计数
-	remove_byte:	PrefCounter,	//删除字节
-}
-
-pub struct MemIter{
-	_root: BinMap,
-	_filter: Filter,
-	point: usize,
-	iter_count:		PrefCounter,	//迭代计数
-	iter_byte:		PrefCounter,	//迭代字节
-}
-
-impl Drop for MemIter{
-	fn drop(&mut self) {
-        unsafe{Box::from_raw(self.point as *mut <Tree<Bin, Bin> as OIter<'_>>::IterType)};
-    }
-}
-
-impl MemIter{
-	pub fn new<'a>(tab: &Atom, root: BinMap, it: <Tree<Bon, Bin> as OIter<'a>>::IterType, filter: Filter) -> MemIter{
-		MemIter{
-			_root: root,
-			_filter: filter,
-			point: Box::into_raw(Box::new(it)) as usize,
-			iter_count: GLOBAL_PREF_COLLECT.
-				new_dynamic_counter(
-					Atom::from(MEMORY_TABLE_PREFIX.to_string() + tab + MEMORY_TABLE_ITER_COUNT_SUFFIX), 0).unwrap(),
-			iter_byte: GLOBAL_PREF_COLLECT.
-				new_dynamic_counter(
-					Atom::from(MEMORY_TABLE_PREFIX.to_string() + tab + MEMORY_TABLE_ITER_BYTE_COUNT_SUFFIX), 0).unwrap(),
-		}
-	}
-}
-
-impl Iter for MemIter{
-	type Item = (Bin, Bin);
-	fn next(&mut self) -> Option<NextResult<Self::Item>>{
-		self.iter_count.sum(1);
-
-		let mut it = unsafe{Box::from_raw(self.point as *mut <Tree<Bin, Bin> as OIter<'_>>::IterType)};
-		// println!("MemIter next----------------------------------------------------------------");
-		let r = Some(Ok(match it.next() {
-			Some(&Entry(ref k, ref v)) => {
-				self.iter_byte.sum(k.len() + v.len());
-
-				Some((k.clone(), v.clone()))
-			},
-			None => None,
-		}));
-		mem::forget(it);
-		r
-	}
-}
-
-pub struct MemKeyIter{
-	_root: BinMap,
-	_filter: Filter,
-	point: usize,
-	iter_count:		PrefCounter,	//迭代计数
-	iter_byte:		PrefCounter,	//迭代字节
-}
-
-impl Drop for MemKeyIter{
-	fn drop(&mut self) {
-        unsafe{Box::from_raw(self.point as *mut Keys<'_, Tree<Bin, Bin>>)};
-    }
-}
-
-impl MemKeyIter{
-	pub fn new(tab: &Atom, root: BinMap, keys: Keys<'_, Tree<Bon, Bin>>, filter: Filter) -> MemKeyIter{
-		MemKeyIter{
-			_root: root,
-			_filter: filter,
-			point: Box::into_raw(Box::new(keys)) as usize,
-			iter_count: GLOBAL_PREF_COLLECT.
-				new_dynamic_counter(
-					Atom::from(MEMORY_TABLE_PREFIX.to_string() + tab + MEMORY_TABLE_KEY_ITER_COUNT_SUFFIX), 0).unwrap(),
-			iter_byte: GLOBAL_PREF_COLLECT.
-				new_dynamic_counter(
-					Atom::from(MEMORY_TABLE_PREFIX.to_string() + tab + MEMORY_TABLE_KEY_ITER_BYTE_COUNT_SUFFIX), 0).unwrap(),
-		}
-	}
-}
-
-impl Iter for MemKeyIter{
-	type Item = Bin;
-	fn next(&mut self) -> Option<NextResult<Self::Item>>{
-		self.iter_count.sum(1);
-
-		let it = unsafe{Box::from_raw(self.point as *mut Keys<'_, Tree<Bin, Bin>>)};
-		let r = Some(Ok(match unsafe{Box::from_raw(self.point as *mut Keys<'_, Tree<Bin, Bin>>)}.next() {
-			Some(k) => {
-				self.iter_byte.sum(k.len());
-
-				Some(k.clone())
-			},
-			None => None,
-		}));
-		mem::forget(it);
-		r
-	}
-}
-
-#[derive(Clone)]
-pub struct MemeryMetaTxn;
-
-impl MemeryMetaTxn {
-	// 创建表、修改指定表的元数据
-	pub async fn alter(&self, _tab: &Atom, _meta: Option<Arc<TabMeta>>) -> DBResult {
-		Ok(())
-	}
-
-	// 快照拷贝表
-	pub async fn snapshot(&self, _tab: &Atom, _from: &Atom) -> DBResult {
-		Ok(())
-	}
-	// 修改指定表的名字
-	pub async fn rename(&self, _tab: &Atom, _new_name: &Atom) -> DBResult {
-		Ok(())
-	} 
-
-	// 获得事务的状态
-	pub fn get_state(&self) -> TxState {
-		TxState::Ok
-	}
-	// 预提交一个事务
-	pub async fn prepare(&self, _timeout: usize) -> DBResult {
-		Ok(())
-	}
-	// 提交一个事务
-	pub async fn commit(&self) -> CommitResult {
-		Ok(XHashMap::with_capacity_and_hasher(0, Default::default()))
-	}
-	// 回滚一个事务
-	pub async fn rollback(&self) -> DBResult {
-		Ok(())
-	}
-}
+
+use std::sync::Arc;
+use std::mem;
+
+use hash::XHashMap;
+use ordmap::ordmap::{OrdMap, Entry, Iter as OIter, Keys};
+use ordmap::asbtree::{Tree};
+use atom::{Atom};
+use guid::Guid;
+use apm::counter::{GLOBAL_PREF_COLLECT, PrefCounter};
+
+use crate::db::{Bin, TabKV, SResult, IterResult, KeyIterResult, NextResult, Event, Filter, TxState, Iter, RwLog, Bon, TabMeta, CommitResult, DBResult};
+use crate::tabs::{TabLog, Tabs, Prepare};
+use crate::db::BuildDbType;
+use r#async::lock::mutex_lock::Mutex;
+use r#async::lock::rw_lock::RwLock;
+use crate::tabs::TxnType;
+
+//内存表前缀
+const MEMORY_TABLE_PREFIX: &'static str = "mem_table_";
+//内存表事务创建数量后缀
+const MEMORY_TABLE_TRANS_COUNT_SUFFIX: &'static str = "_trans_count";
+//内存表事务预提交数量后缀
+const MEMORY_TABLE_PREPARE_COUNT_SUFFIX: &'static str = "_prepare_count";
+//内存表事务提交数量后缀
+const MEMORY_TABLE_COMMIT_COUNT_SUFFIX: &'static str = "_commit_count";
+//内存表事务回滚数量后缀
+const MEMORY_TABLE_ROLLBACK_COUNT_SUFFIX: &'static str = "_rollback_count";
+//内存表读记录数量后缀
+const MEMORY_TABLE_READ_COUNT_SUFFIX: &'static str = "_read_count";
+//内存表读记录字节数量后缀
+const MEMORY_TABLE_READ_BYTE_COUNT_SUFFIX: &'static str = "_read_byte_count";
+//内存表写记录数量后缀
+const MEMORY_TABLE_WRITE_COUNT_SUFFIX: &'static str = "_write_count";
+//内存表写记录字节数量后缀
+const MEMORY_TABLE_WRITE_BYTE_COUNT_SUFFIX: &'static str = "_write_byte_count";
+//内存表删除记录数量后缀
+const MEMORY_TABLE_REMOVE_COUNT_SUFFIX: &'static str = "_remove_count";
+//内存表删除记录字节数量后缀
+const MEMORY_TABLE_REMOVE_BYTE_COUNT_SUFFIX: &'static str = "_remove_byte_count";
+//内存表关键字迭代数量后缀
+const MEMORY_TABLE_KEY_ITER_COUNT_SUFFIX: &'static str = "_key_iter_count";
+//内存表关键字迭代字节数量后缀
+const MEMORY_TABLE_KEY_ITER_BYTE_COUNT_SUFFIX: &'static str = "_key_iter_byte_count";
+//内存表迭代数量后缀
+const MEMORY_TABLE_ITER_COUNT_SUFFIX: &'static str = "_iter_count";
+//内存表关键字迭代字节数量后缀
+const MEMORY_TABLE_ITER_BYTE_COUNT_SUFFIX: &'static str = "_iter_byte_count";
+
+lazy_static! {
+	//内存库创建数量
+	static ref MEMORY_WARE_CREATE_COUNT: PrefCounter = GLOBAL_PREF_COLLECT.new_static_counter(Atom::from("mem_ware_create_count"), 0).unwrap();
+	//内存表创建数量
+	static ref MEMORY_TABLE_CREATE_COUNT: PrefCounter = GLOBAL_PREF_COLLECT.new_static_counter(Atom::from("mem_table_create_count"), 0).unwrap();
+}
+
+#[derive(Clone)]
+pub struct MTab(Arc<Mutex<MemeryTab>>);
+
+impl MTab {
+	pub fn new(tab: &Atom) -> Self {
+		MEMORY_WARE_CREATE_COUNT.sum(1);
+
+		let tab = MemeryTab {
+			prepare: Prepare::new(XHashMap::with_capacity_and_hasher(0, Default::default())),
+			root: OrdMap::new(None),
+			tab: tab.clone(),
+			trans_count: GLOBAL_PREF_COLLECT.
+				new_dynamic_counter(
+					Atom::from(MEMORY_TABLE_PREFIX.to_string() + tab + MEMORY_TABLE_TRANS_COUNT_SUFFIX), 0).unwrap(),
+			prepare_count: GLOBAL_PREF_COLLECT.
+				new_dynamic_counter(
+					Atom::from(MEMORY_TABLE_PREFIX.to_string() + tab + MEMORY_TABLE_PREPARE_COUNT_SUFFIX), 0).unwrap(),
+			commit_count: GLOBAL_PREF_COLLECT.
+				new_dynamic_counter(
+					Atom::from(MEMORY_TABLE_PREFIX.to_string() + tab + MEMORY_TABLE_COMMIT_COUNT_SUFFIX), 0).unwrap(),
+			rollback_count: GLOBAL_PREF_COLLECT.
+				new_dynamic_counter(
+					Atom::from(MEMORY_TABLE_PREFIX.to_string() + tab + MEMORY_TABLE_ROLLBACK_COUNT_SUFFIX), 0).unwrap(),
+			read_count: GLOBAL_PREF_COLLECT.
+				new_dynamic_counter(
+					Atom::from(MEMORY_TABLE_PREFIX.to_string() + tab + MEMORY_TABLE_READ_COUNT_SUFFIX), 0).unwrap(),
+			read_byte: GLOBAL_PREF_COLLECT.
+				new_dynamic_counter(
+					Atom::from(MEMORY_TABLE_PREFIX.to_string() + tab + MEMORY_TABLE_READ_BYTE_COUNT_SUFFIX), 0).unwrap(),
+			write_count: GLOBAL_PREF_COLLECT.
+				new_dynamic_counter(
+					Atom::from(MEMORY_TABLE_PREFIX.to_string() + tab + MEMORY_TABLE_WRITE_COUNT_SUFFIX), 0).unwrap(),
+			write_byte: GLOBAL_PREF_COLLECT.
+				new_dynamic_counter(
+					Atom::from(MEMORY_TABLE_PREFIX.to_string() + tab + MEMORY_TABLE_WRITE_BYTE_COUNT_SUFFIX), 0).unwrap(),
+			remove_count: GLOBAL_PREF_COLLECT.
+				new_dynamic_counter(
+					Atom::from(MEMORY_TABLE_PREFIX.to_string() + tab + MEMORY_TABLE_REMOVE_COUNT_SUFFIX), 0).unwrap(),
+			remove_byte: GLOBAL_PREF_COLLECT.
+				new_dynamic_counter(
+					Atom::from(MEMORY_TABLE_PREFIX.to_string() + tab + MEMORY_TABLE_REMOVE_BYTE_COUNT_SUFFIX), 0).unwrap(),
+		};
+		MTab(Arc::new(Mutex::new(tab)))
+	}
+	pub async fn transaction(&self, id: &Guid, writable: bool) -> RefMemeryTxn {
+		self.0.lock().await.trans_count.sum(1);
+
+		MemeryTxn::new(self.clone(), id, writable).await
+	}
+}
+
+/**
+* 内存库
+*/
+#[derive(Clone)]
+pub struct MemDB(Arc<Tabs>);
+
+impl MemDB {
+	/**
+	* 构建内存库
+	* @returns 返回内存库
+	*/
+	pub fn new() -> Self {
+		MEMORY_WARE_CREATE_COUNT.sum(1);
+
+		MemDB(Arc::new(Tabs::new()))
+	}
+
+	pub async fn open(tab: &Atom) -> SResult<MTab> {
+		Ok(MTab::new(tab))
+	}
+
+	// 拷贝全部的表
+	pub async fn tabs_clone(&self) -> Arc<Self> {
+		Arc::new(MemDB(Arc::new(self.0.clone_map())))
+	}
+
+	// 列出全部的表
+	pub async fn list(&self) -> Box<dyn Iterator<Item=Atom>> {
+		Box::new(self.0.list().await)
+	}
+
+	// 获取该库对预提交后的处理超时时间, 事务会用最大超时时间来预提交
+	pub fn timeout(&self) -> usize {
+		TIMEOUT
+	}
+
+	// 表的元信息
+	pub async fn tab_info(&self, tab_name: &Atom) -> Option<Arc<TabMeta>> {
+		self.0.get(tab_name).await
+	}
+
+	// 获取当前表结构快照
+	pub async fn snapshot(&self) -> Arc<MemDBSnapshot> {
+		Arc::new(MemDBSnapshot(self.clone(), Mutex::new(self.0.snapshot().await)))
+	}
+}
+
+// 内存库快照
+pub struct MemDBSnapshot(MemDB, Mutex<TabLog>);
+
+impl MemDBSnapshot {
+	// 列出全部的表
+	pub async fn list(&self) -> Box<dyn Iterator<Item=Atom>> {
+		Box::new(self.1.lock().await.list())
+	}
+	// 表的元信息
+	pub async fn tab_info(&self, tab_name: &Atom) -> Option<Arc<TabMeta>> {
+		self.1.lock().await.get(tab_name)
+	}
+	// 检查该表是否可以创建
+	pub fn check(&self, _tab: &Atom, _meta: &Option<Arc<TabMeta>>) -> DBResult {
+		Ok(())
+	}
+	// 新增 修改 删除 表
+	pub async fn alter(&self, tab_name: &Atom, meta: Option<Arc<TabMeta>>) {
+		self.1.lock().await.alter(tab_name, meta)
+	}
+	// 创建指定表的表事务
+	pub async fn tab_txn(&self, tab_name: &Atom, id: &Guid, writable: bool) -> SResult<TxnType> {
+		self.1.lock().await.build(BuildDbType::MemoryDB, tab_name, id, writable).await
+	}
+	// 创建一个meta事务
+	pub fn meta_txn(&self, _id: &Guid) -> Arc<MemeryMetaTxn> {
+		Arc::new(MemeryMetaTxn)
+	}
+	// 元信息的预提交
+	pub async fn prepare(&self, id: &Guid) -> DBResult{
+		(self.0).0.prepare(id, &mut *self.1.lock().await).await
+	}
+	// 元信息的提交
+	pub async fn commit(&self, id: &Guid){
+		(self.0).0.commit(id).await
+	}
+	// 回滚
+	pub async fn rollback(&self, id: &Guid){
+		(self.0).0.rollback(id).await
+	}
+	// 库修改通知
+	pub fn notify(&self, _event: Event) {}
+}
+
+// 内存事务
+pub struct MemeryTxn {
+	id: Guid,
+	writable: bool,
+	tab: MTab,
+	root: BinMap,
+	old: BinMap,
+	rwlog: XHashMap<Bin, RwLog>,
+	state: TxState,
+}
+
+pub struct RefMemeryTxn(Mutex<MemeryTxn>);
+
+impl MemeryTxn {
+	//开始事务
+	pub async fn new(tab: MTab, id: &Guid, writable: bool) -> RefMemeryTxn {
+		let root = tab.0.lock().await.root.clone();
+		let txn = MemeryTxn {
+			id: id.clone(),
+			writable,
+			root: root.clone(),
+			tab,
+			old: root,
+			rwlog: XHashMap::with_capacity_and_hasher(0, Default::default()),
+			state: TxState::Ok,
+		};
+		return RefMemeryTxn(Mutex::new(txn))
+	}
+	//获取数据
+	pub async fn get(&mut self, key: Bin) -> Option<Bin> {
+		self.tab.0.lock().await.read_count.sum(1);
+
+		match self.root.get(&Bon::new(key.clone())) {
+			Some(v) => {
+				if self.writable {
+					match self.rwlog.get(&key) {
+						Some(_) => (),
+						None => {
+							&mut self.rwlog.insert(key, RwLog::Read);
+							()
+						}
+					}
+				}
+
+				self.tab.0.lock().await.read_byte.sum(v.len());
+
+				return Some(v.clone())
+			},
+			None => return None
+		}
+	}
+	//插入/修改数据
+	pub async fn upsert(&mut self, key: Bin, value: Bin) -> DBResult {
+		self.root.upsert(Bon::new(key.clone()), value.clone(), false);
+		self.rwlog.insert(key.clone(), RwLog::Write(Some(value.clone())));
+
+		{
+			let tab = self.tab.0.lock().await;
+			tab.write_byte.sum(value.len());
+			tab.write_count.sum(1);
+		}
+
+		Ok(())
+	}
+	//删除
+	pub async fn delete(&mut self, key: Bin) -> DBResult {
+		if let Some(Some(value)) = self.root.delete(&Bon::new(key.clone()), false) {
+			{
+				let tab = self.tab.0.lock().await;
+				tab.remove_byte.sum(key.len() + value.len());
+				tab.remove_count.sum(1);
+			}
+		}
+		self.rwlog.insert(key, RwLog::Write(None));
+
+		Ok(())
+	}
+
+	//预提交
+	pub async fn prepare_inner(&mut self) -> DBResult {
+		// let mut tab = self.tab.0.lock().await;
+		//遍历事务中的读写日志
+		for (key, rw_v) in self.rwlog.iter() {
+			//检查预提交是否冲突
+			match self.tab.0.lock().await.prepare.try_prepare(key, rw_v) {
+				Ok(_) => (),
+				Err(s) => return Err(s),
+			};
+			//检查Tab根节点是否改变
+			if self.tab.0.lock().await.root.ptr_eq(&self.old) == false {
+				let key = Bon::new(key.clone());
+				match self.tab.0.lock().await.root.get(&key) {
+					Some(r1) => match self.old.get(&key) {
+						Some(r2) if (r1 as *const Bin) == (r2 as *const Bin) => (),
+						_ => return Err(String::from("prepare conflicted value diff"))
+					},
+					_ => match self.old.get(&key) {
+						None => (),
+						_ => return Err(String::from("prepare conflicted old not None"))
+					}
+				}
+			}
+		}
+		let rwlog = mem::replace(&mut self.rwlog, XHashMap::with_capacity_and_hasher(0, Default::default()));
+		//写入预提交
+		self.tab.0.lock().await.prepare.insert(self.id.clone(), rwlog);
+
+		self.tab.0.lock().await.prepare_count.sum(1);
+
+		return Ok(())
+	}
+	//提交
+	pub async fn commit_inner(&mut self) -> CommitResult {
+		let logs = self.tab.0.lock().await.prepare.remove(&self.id);
+		let logs = match logs {
+			Some(rwlog) => {
+				let root_if_eq = self.tab.0.lock().await.root.ptr_eq(&self.old);
+				//判断根节点是否相等
+				if !root_if_eq {
+					for (k, rw_v) in rwlog.iter() {
+						match rw_v {
+							RwLog::Read => (),
+							_ => {
+								let k = Bon::new(k.clone());
+								match rw_v {
+									RwLog::Write(None) => {
+										self.tab.0.lock().await.root.delete(&k, false);
+									},
+									RwLog::Write(Some(v)) => {
+										self.tab.0.lock().await.root.upsert(k.clone(), v.clone(), false);
+									},
+									_ => (),
+								}
+								()
+							},
+						}
+					}
+				} else {
+					self.tab.0.lock().await.root = self.root.clone();
+				}
+				rwlog
+			},
+			None => return Err(String::from("error prepare null"))
+		};
+
+		self.tab.0.lock().await.commit_count.sum(1);
+
+		Ok(logs)
+	}
+	//回滚
+	pub async fn rollback_inner(&mut self) -> DBResult {
+		let mut tab = self.tab.0.lock().await;
+		tab.prepare.remove(&self.id);
+
+		tab.rollback_count.sum(1);
+
+		Ok(())
+	}
+}
+
+impl RefMemeryTxn {
+	// 获得事务的状态
+	pub async fn get_state(&self) -> TxState {
+		self.0.lock().await.state.clone()
+	}
+	// 预提交一个事务
+	pub async fn prepare(&self, _timeout: usize) -> DBResult {
+		let mut txn = self.0.lock().await;
+		txn.state = TxState::Preparing;
+		match txn.prepare_inner().await {
+			Ok(()) => {
+				txn.state = TxState::PreparOk;
+				return Ok(())
+			},
+			Err(e) => {
+				txn.state = TxState::PreparFail;
+				return Err(e.to_string())
+			},
+		}
+	}
+	// 提交一个事务
+	pub async fn commit(&self) -> CommitResult {
+		let mut txn = self.0.lock().await;
+		txn.state = TxState::Committing;
+		match txn.commit_inner().await {
+			Ok(log) => {
+				txn.state = TxState::Commited;
+				return Ok(log)
+			},
+			Err(e) => return Err(e.to_string()),
+		}
+	}
+	// 回滚一个事务
+	pub async fn rollback(&self) -> DBResult {
+		let mut txn = self.0.lock().await;
+		txn.state = TxState::Rollbacking;
+		match txn.rollback_inner().await {
+			Ok(()) => {
+				txn.state = TxState::Rollbacked;
+				return Ok(())
+			},
+			Err(e) => return Err(e.to_string())
+		}
+	}
+
+	// 键锁，key可以不存在，根据lock_time的值决定是锁还是解锁
+	pub async fn key_lock(&self, _arr: Arc<Vec<TabKV>>, _lock_time: usize, _readonly: bool) -> DBResult {
+		Ok(())
+	}
+	// 查询
+	pub async fn query(
+		&self,
+		arr: Arc<Vec<TabKV>>,
+		_lock_time: Option<usize>,
+		_readonly: bool
+	) -> SResult<Vec<TabKV>> {
+		let mut value_arr = Vec::new();
+		for tabkv in arr.iter() {
+			let value = match self.0.lock().await.get(tabkv.key.clone()).await {
+				Some(v) => Some(v),
+				_ => None
+			};
+
+			value_arr.push(
+				TabKV {
+					ware: tabkv.ware.clone(),
+					tab: tabkv.tab.clone(),
+					key: tabkv.key.clone(),
+					index: tabkv.index.clone(),
+					value,
+				}
+			)
+		}
+		Ok(value_arr)
+	}
+	// 修改，插入、删除及更新
+	pub async fn modify(&self, arr: Arc<Vec<TabKV>>, _lock_time: Option<usize>, _readonly: bool) -> DBResult {
+		for tabkv in arr.iter() {
+			if tabkv.value == None {
+				match self.0.lock().await.delete(tabkv.key.clone()).await {
+				Ok(_) => (),
+				Err(e) => 
+					{
+						return Err(e.to_string())
+					},
+				};
+			} else {
+				match self.0.lock().await.upsert(tabkv.key.clone(), tabkv.value.clone().unwrap()).await {
+				Ok(_) => (),
+				Err(e) =>
+					{
+						return Err(e.to_string())
+					},
+				};
+			}
+		}
+		Ok(())
+	}
+	// 迭代
+	pub async fn iter(
+		&self,
+		tab: &Atom,
+		key: Option<Bin>,
+		descending: bool,
+		filter: Filter
+	) -> IterResult {
+		let b = self.0.lock().await;
+		let key = match key {
+			Some(k) => Some(Bon::new(k)),
+			None => None,
+		};
+		let key = match &key {
+			&Some(ref k) => Some(k),
+			None => None,
+		};
+
+		Ok(Box::new(MemIter::new(tab, b.root.clone(), b.root.iter( key, descending), filter)))
+	}
+	// 迭代
+	pub async fn key_iter(
+		&self,
+		key: Option<Bin>,
+		descending: bool,
+		filter: Filter
+	) -> KeyIterResult {
+		let b = self.0.lock().await;
+		let key = match key {
+			Some(k) => Some(Bon::new(k)),
+			None => None,
+		};
+		let key = match &key {
+			&Some(ref k) => Some(k),
+			None => None,
+		};
+		let tab = b.tab.0.lock().await.tab.clone();
+		Ok(Box::new(MemKeyIter::new(&tab, b.root.clone(), b.root.keys(key, descending), filter)))
+	}
+	// 索引迭代
+	pub fn index(
+		&self,
+		_tab: &Atom,
+		_index_key: &Atom,
+		_key: Option<Bin>,
+		_descending: bool,
+		_filter: Filter,
+	) -> IterResult {
+		Err("not implemented".to_string())
+	}
+	// 表的大小
+	pub async fn tab_size(&self) -> SResult<usize> {
+		let txn = self.0.lock().await;
+		Ok(txn.root.size())
+	}
+}
+
+//================================ 内部结构和方法
+const TIMEOUT: usize = 100;
+
+
+type BinMap = OrdMap<Tree<Bon, Bin>>;
+
+// 内存表
+struct MemeryTab {
+	pub prepare: Prepare,
+	pub root: BinMap,
+	pub tab: Atom,
+	trans_count:	PrefCounter,	//事务计数
+	prepare_count:	PrefCounter,	//预提交计数
+	commit_count:	PrefCounter,	//提交计数
+	rollback_count:	PrefCounter,	//回滚计数
+	read_count:		PrefCounter,	//读计数
+	read_byte:		PrefCounter,	//读字节
+	write_count:	PrefCounter,	//写计数
+	write_byte:		PrefCounter,	//写字节
+	remove_count:	PrefCounter,	//删除计数
+	remove_byte:	PrefCounter,	//删除字节
+}
+
+pub struct MemIter{
+	_root: BinMap,
+	_filter: Filter,
+	point: usize,
+	iter_count:		PrefCounter,	//迭代计数
+	iter_byte:		PrefCounter,	//迭代字节
+}
+
+impl Drop for MemIter{
+	fn drop(&mut self) {
+        unsafe{Box::from_raw(self.point as *mut <Tree<Bin, Bin> as OIter<'_>>::IterType)};
+    }
+}
+
+impl MemIter{
+	pub fn new<'a>(tab: &Atom, root: BinMap, it: <Tree<Bon, Bin> as OIter<'a>>::IterType, filter: Filter) -> MemIter{
+		MemIter{
+			_root: root,
+			_filter: filter,
+			point: Box::into_raw(Box::new(it)) as usize,
+			iter_count: GLOBAL_PREF_COLLECT.
+				new_dynamic_counter(
+					Atom::from(MEMORY_TABLE_PREFIX.to_string() + tab + MEMORY_TABLE_ITER_COUNT_SUFFIX), 0).unwrap(),
+			iter_byte: GLOBAL_PREF_COLLECT.
+				new_dynamic_counter(
+					Atom::from(MEMORY_TABLE_PREFIX.to_string() + tab + MEMORY_TABLE_ITER_BYTE_COUNT_SUFFIX), 0).unwrap(),
+		}
+	}
+}
+
+impl Iter for MemIter{
+	type Item = (Bin, Bin);
+	fn next(&mut self) -> Option<NextResult<Self::Item>>{
+		self.iter_count.sum(1);
+
+		let mut it = unsafe{Box::from_raw(self.point as *mut <Tree<Bin, Bin> as OIter<'_>>::IterType)};
+		// println!("MemIter next----------------------------------------------------------------");
+		let r = Some(Ok(match it.next() {
+			Some(&Entry(ref k, ref v)) => {
+				self.iter_byte.sum(k.len() + v.len());
+
+				Some((k.clone(), v.clone()))
+			},
+			None => None,
+		}));
+		mem::forget(it);
+		r
+	}
+}
+
+pub struct MemKeyIter{
+	_root: BinMap,
+	_filter: Filter,
+	point: usize,
+	iter_count:		PrefCounter,	//迭代计数
+	iter_byte:		PrefCounter,	//迭代字节
+}
+
+impl Drop for MemKeyIter{
+	fn drop(&mut self) {
+        unsafe{Box::from_raw(self.point as *mut Keys<'_, Tree<Bin, Bin>>)};
+    }
+}
+
+impl MemKeyIter{
+	pub fn new(tab: &Atom, root: BinMap, keys: Keys<'_, Tree<Bon, Bin>>, filter: Filter) -> MemKeyIter{
+		MemKeyIter{
+			_root: root,
+			_filter: filter,
+			point: Box::into_raw(Box::new(keys)) as usize,
+			iter_count: GLOBAL_PREF_COLLECT.
+				new_dynamic_counter(
+					Atom::from(MEMORY_TABLE_PREFIX.to_string() + tab + MEMORY_TABLE_KEY_ITER_COUNT_SUFFIX), 0).unwrap(),
+			iter_byte: GLOBAL_PREF_COLLECT.
+				new_dynamic_counter(
+					Atom::from(MEMORY_TABLE_PREFIX.to_string() + tab + MEMORY_TABLE_KEY_ITER_BYTE_COUNT_SUFFIX), 0).unwrap(),
+		}
+	}
+}
+
+impl Iter for MemKeyIter{
+	type Item = Bin;
+	fn next(&mut self) -> Option<NextResult<Self::Item>>{
+		self.iter_count.sum(1);
+
+		let it = unsafe{Box::from_raw(self.point as *mut Keys<'_, Tree<Bin, Bin>>)};
+		let r = Some(Ok(match unsafe{Box::from_raw(self.point as *mut Keys<'_, Tree<Bin, Bin>>)}.next() {
+			Some(k) => {
+				self.iter_byte.sum(k.len());
+
+				Some(k.clone())
+			},
+			None => None,
+		}));
+		mem::forget(it);
+		r
+	}
+}
+
+#[derive(Clone)]
+pub struct MemeryMetaTxn;
+
+impl MemeryMetaTxn {
+	// 创建表、修改指定表的元数据
+	pub async fn alter(&self, _tab: &Atom, _meta: Option<Arc<TabMeta>>) -> DBResult {
+		Ok(())
+	}
+
+	// 快照拷贝表
+	pub async fn snapshot(&self, _tab: &Atom, _from: &Atom) -> DBResult {
+		Ok(())
+	}
+	// 修改指定表的名字
+	pub async fn rename(&self, _tab: &Atom, _new_name: &Atom) -> DBResult {
+		Ok(())
+	} 
+
+	// 获得事务的状态
+	pub fn get_state(&self) -> TxState {
+		TxState::Ok
+	}
+	// 预提交一个事务
+	pub async fn prepare(&self, _timeout: usize) -> DBResult {
+		Ok(())
+	}
+	// 提交一个事务
+	pub async fn commit(&self) -> CommitResult {
+		Ok(XHashMap::with_capacity_and_hasher(0, Default::default()))
+	}
+	// 回滚一个事务
+	pub async fn rollback(&self) -> DBResult {
+		Ok(())
+	}
+}