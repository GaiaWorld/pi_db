--- conflicted
+++ resolved
@@ -8,11 +8,7 @@
 log = "0.4"
 lazy_static = "1.3"
 fnv = "1.0.3"
-<<<<<<< HEAD
-parking_lot = {version = "0.11", features = ["nightly"]}
-=======
 parking_lot = {version = "0.10.0", features = ["nightly"]}
->>>>>>> a64e40fb
 crc = "*"
 atom = {path = "../pi_lib/atom"}
 guid = {path = "../pi_lib/guid"}
